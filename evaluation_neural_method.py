--- conflicted
+++ resolved
@@ -4,12 +4,7 @@
 An evaluation pipleine for neural network methods, including model loading, inference and ca
   Typical usage example:
 
-
-<<<<<<< HEAD
   python evaluation_neural_method.py --data_path /mnt/data0/COHFACE/RawData --model_path store_model/physnet.pth --preprocess
-=======
-  python evaluation_neural_method.py --data_path /mnt/data0/COHFACE/RawData --model_path store_model/physnet.pth --config_file=configs/PURE_PHYSNET_EVALUATION.yaml --preprocess
->>>>>>> 01102d1f
   You should edit predict (model,data_loader,config) and add functions for definition,e.g, define_Physnet_model to support your models.
 """
 
@@ -19,10 +14,6 @@
 import torch
 import re
 import pandas as pd
-<<<<<<< HEAD
-
-=======
->>>>>>> 01102d1f
 from tensorboardX import SummaryWriter
 from torch.utils.data import DataLoader
 
@@ -38,11 +29,7 @@
     For the dataset structure, see dataset/dataloader/UBFC_dataloader.py """
     data_dirs = glob.glob(config.DATA.DATA_PATH + os.sep + "subject*")
     dirs = [{"index": re.search(
-<<<<<<< HEAD
-        'subject(\d+)', data_dir).group(0), "path": data_dir} for data_dir in data_dirs]
-=======
         'subject(\d+)', data_dir).group(1), "path": data_dir} for data_dir in data_dirs]
->>>>>>> 01102d1f
     return dirs[:5]
 
 
@@ -69,11 +56,7 @@
         if subject[0] == '0':
             subject = subject[1:]
         dirs.append({"index": subject, "path": data_dir})
-<<<<<<< HEAD
-    return dirs[:5]
-=======
     return dirs[:20]
->>>>>>> 01102d1f
 
 
 def add_args(parser):
@@ -111,12 +94,8 @@
 def read_label(dataset):
     df = pd.read_csv("label/{0}_Comparison.csv".format(dataset))
     out_dict = df.to_dict(orient='index')
-<<<<<<< HEAD
-    out_dict = {str(value['Sample']): value for key, value in out_dict.items()}
-=======
     out_dict = {str(value['VideoID']): value for key,
                 value in out_dict.items()}
->>>>>>> 01102d1f
     return out_dict
 
 
@@ -145,13 +124,7 @@
             prediction, _, _, _ = model(data)
             predictions.extend(prediction.to("cpu").numpy())
             labels.extend(label.to("cpu").numpy())
-<<<<<<< HEAD
     return np.reshape(np.array(predictions), (-1)), np.reshape(np.array(labels), (-1))
-
-=======
-
-    return np.reshape(np.array(predictions), (-1)), np.reshape(np.array(labels), (-1))
->>>>>>> 01102d1f
 
 
 def calculate_metrics(predictions, labels, config):
@@ -197,10 +170,6 @@
         predictions.append(
             {'prediction': prediction_per_video, 'index': file['index']})
         labels.append({'prediction': label_per_video, 'index': file['index']})
-<<<<<<< HEAD
-=======
-
->>>>>>> 01102d1f
     calculate_metrics(np.array(predictions), np.array(labels), config)
 
 
